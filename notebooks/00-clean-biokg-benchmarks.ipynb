--- conflicted
+++ resolved
@@ -770,15 +770,7 @@
   {
    "cell_type": "code",
    "execution_count": 64,
-<<<<<<< HEAD
-   "metadata": {
-    "pycharm": {
-     "name": "#%%\n"
-    }
-   },
-=======
-   "metadata": {},
->>>>>>> 26570afb
+   "metadata": {},
    "outputs": [
     {
      "data": {
@@ -810,7 +802,6 @@
    "cell_type": "code",
    "execution_count": 74,
    "metadata": {},
-<<<<<<< HEAD
    "outputs": [
     {
      "data": {
@@ -1119,13 +1110,7 @@
   {
    "cell_type": "code",
    "execution_count": 66,
-   "metadata": {
-    "pycharm": {
-     "name": "#%%\n"
-    }
-   },
-=======
->>>>>>> 26570afb
+   "metadata": {},
    "outputs": [
     {
      "data": {
@@ -1148,20 +1133,18 @@
        "  <thead>\n",
        "    <tr style=\"text-align: right;\">\n",
        "      <th></th>\n",
-       "      <th></th>\n",
-       "      <th>y_entries</th>\n",
-       "      <th>y_count</th>\n",
-       "    </tr>\n",
-       "    <tr>\n",
+       "      <th>left_x</th>\n",
        "      <th>property_x</th>\n",
+       "      <th>right_x</th>\n",
        "      <th>combined</th>\n",
-       "      <th></th>\n",
-       "      <th></th>\n",
+       "      <th>left_y</th>\n",
+       "      <th>property_y</th>\n",
+       "      <th>right_y</th>\n",
+       "      <th>_merge</th>\n",
        "    </tr>\n",
        "  </thead>\n",
        "  <tbody>\n",
        "    <tr>\n",
-<<<<<<< HEAD
        "      <th>445550</th>\n",
        "      <td>DB01577</td>\n",
        "      <td>dec_expr</td>\n",
@@ -1586,11 +1569,7 @@
   },
   {
    "cell_type": "markdown",
-   "metadata": {
-    "pycharm": {
-     "name": "#%% md\n"
-    }
-   },
+   "metadata": {},
    "source": [
     "## Removing the benchmarks from BioKG"
    ]
@@ -1598,11 +1577,7 @@
   {
    "cell_type": "code",
    "execution_count": 82,
-   "metadata": {
-    "pycharm": {
-     "name": "#%%\n"
-    }
-   },
+   "metadata": {},
    "outputs": [
     {
      "data": {
@@ -1708,11 +1683,7 @@
   {
    "cell_type": "code",
    "execution_count": 13,
-   "metadata": {
-    "pycharm": {
-     "name": "#%%\n"
-    }
-   },
+   "metadata": {},
    "outputs": [
     {
      "name": "stdout",
@@ -1731,11 +1702,7 @@
   },
   {
    "cell_type": "markdown",
-   "metadata": {
-    "pycharm": {
-     "name": "#%% md\n"
-    }
-   },
+   "metadata": {},
    "source": [
     "At this point we need to make sure: **are all entities in the benchmarks still present in BioKG after this removal?**.\n",
     "This will guarantee that when training embeddings with BioKG, we can make predictions for all entities in the benchmark.\n",
@@ -1745,11 +1712,7 @@
   {
    "cell_type": "code",
    "execution_count": 14,
-   "metadata": {
-    "pycharm": {
-     "name": "#%%\n"
-    }
-   },
+   "metadata": {},
    "outputs": [
     {
      "name": "stdout",
@@ -1779,11 +1742,7 @@
   },
   {
    "cell_type": "markdown",
-   "metadata": {
-    "pycharm": {
-     "name": "#%% md\n"
-    }
-   },
+   "metadata": {},
    "source": [
     "This means that there are some entities in the benchmarks for which we can't make any predictions\n",
     "if we train a method like ComplEx with the clean version of BioKG.\n",
@@ -1797,11 +1756,7 @@
   {
    "cell_type": "code",
    "execution_count": 20,
-   "metadata": {
-    "pycharm": {
-     "name": "#%%\n"
-    }
-   },
+   "metadata": {},
    "outputs": [
     {
      "name": "stdout",
@@ -2022,1148 +1977,6 @@
        "      <th>26095</th>\n",
        "      <td>P09619</td>\n",
        "      <td>PPI</td>\n",
-=======
-       "      <th rowspan=\"5\" valign=\"top\">DPI</th>\n",
-       "      <th>['A1L3X4', 'DB09130']</th>\n",
-       "      <td>[DPI]</td>\n",
-       "      <td>1</td>\n",
-       "    </tr>\n",
-       "    <tr>\n",
-       "      <th>['A1L3X4', 'DB12965']</th>\n",
-       "      <td>[DPI]</td>\n",
-       "      <td>1</td>\n",
-       "    </tr>\n",
-       "    <tr>\n",
-       "      <th>['A5X5Y0', 'DB00246']</th>\n",
-       "      <td>[DPI]</td>\n",
-       "      <td>1</td>\n",
-       "    </tr>\n",
-       "    <tr>\n",
-       "      <th>['A5X5Y0', 'DB00363']</th>\n",
-       "      <td>[DPI]</td>\n",
-       "      <td>1</td>\n",
-       "    </tr>\n",
-       "    <tr>\n",
-       "      <th>['A5X5Y0', 'DB00370']</th>\n",
-       "      <td>[DPI]</td>\n",
-       "      <td>1</td>\n",
-       "    </tr>\n",
-       "    <tr>\n",
-       "      <th>...</th>\n",
-       "      <th>...</th>\n",
-       "      <td>...</td>\n",
-       "      <td>...</td>\n",
-       "    </tr>\n",
-       "    <tr>\n",
-       "      <th rowspan=\"5\" valign=\"top\">phosphorylates</th>\n",
-       "      <th>['Q9Y2H1', 'Q9Y2H1']</th>\n",
-       "      <td>[PPI]</td>\n",
-       "      <td>1</td>\n",
-       "    </tr>\n",
-       "    <tr>\n",
-       "      <th>['Q9Y463', 'Q9Y463']</th>\n",
-       "      <td>[PPI, PPI, PPI]</td>\n",
-       "      <td>3</td>\n",
-       "    </tr>\n",
-       "    <tr>\n",
-       "      <th>['Q9Y572', 'Q9Y572']</th>\n",
-       "      <td>[PPI, PPI]</td>\n",
-       "      <td>2</td>\n",
-       "    </tr>\n",
-       "    <tr>\n",
-       "      <th>['Q9Y6E0', 'Q9Y6E0']</th>\n",
-       "      <td>[PPI]</td>\n",
-       "      <td>1</td>\n",
-       "    </tr>\n",
-       "    <tr>\n",
-       "      <th>['Q9Y6R4', 'Q9Y6R4']</th>\n",
-       "      <td>[PPI]</td>\n",
-       "      <td>1</td>\n",
-       "    </tr>\n",
-       "  </tbody>\n",
-       "</table>\n",
-       "<p>207569 rows × 2 columns</p>\n",
-       "</div>"
-      ],
-      "text/plain": [
-       "                                            y_entries  y_count\n",
-       "property_x     combined                                       \n",
-       "DPI            ['A1L3X4', 'DB09130']            [DPI]        1\n",
-       "               ['A1L3X4', 'DB12965']            [DPI]        1\n",
-       "               ['A5X5Y0', 'DB00246']            [DPI]        1\n",
-       "               ['A5X5Y0', 'DB00363']            [DPI]        1\n",
-       "               ['A5X5Y0', 'DB00370']            [DPI]        1\n",
-       "...                                               ...      ...\n",
-       "phosphorylates ['Q9Y2H1', 'Q9Y2H1']             [PPI]        1\n",
-       "               ['Q9Y463', 'Q9Y463']   [PPI, PPI, PPI]        3\n",
-       "               ['Q9Y572', 'Q9Y572']        [PPI, PPI]        2\n",
-       "               ['Q9Y6E0', 'Q9Y6E0']             [PPI]        1\n",
-       "               ['Q9Y6R4', 'Q9Y6R4']             [PPI]        1\n",
-       "\n",
-       "[207569 rows x 2 columns]"
-      ]
-     },
-     "execution_count": 74,
-     "metadata": {},
-     "output_type": "execute_result"
-    }
-   ],
-   "source": [
-    "df_relation_mapped = merged[merged['_merge'] == 'both']\\\n",
-    "    .groupby(by=[\"property_x\", \"combined\"]).agg(y_entries=(\"property_y\", list), y_count=(\"property_y\", \"count\"))\n",
-    "\n",
-    "df_relation_mapped"
-   ]
-  },
-  {
-   "cell_type": "code",
-   "execution_count": 75,
-   "metadata": {},
-   "outputs": [
-    {
-     "data": {
-      "text/html": [
-       "<div>\n",
-       "<style scoped>\n",
-       "    .dataframe tbody tr th:only-of-type {\n",
-       "        vertical-align: middle;\n",
-       "    }\n",
-       "\n",
-       "    .dataframe tbody tr th {\n",
-       "        vertical-align: top;\n",
-       "    }\n",
-       "\n",
-       "    .dataframe thead th {\n",
-       "        text-align: right;\n",
-       "    }\n",
-       "</style>\n",
-       "<table border=\"1\" class=\"dataframe\">\n",
-       "  <thead>\n",
-       "    <tr style=\"text-align: right;\">\n",
-       "      <th></th>\n",
-       "      <th></th>\n",
-       "      <th>y_entries</th>\n",
-       "      <th>y_count</th>\n",
-       "    </tr>\n",
-       "    <tr>\n",
-       "      <th>property_x</th>\n",
-       "      <th>combined</th>\n",
-       "      <th></th>\n",
-       "      <th></th>\n",
-       "    </tr>\n",
-       "  </thead>\n",
-       "  <tbody>\n",
-       "    <tr>\n",
-       "      <th rowspan=\"5\" valign=\"top\">DPI</th>\n",
-       "      <th>['A5X5Y0', 'DB00898']</th>\n",
-       "      <td>[DRUG_TARGET, DPI]</td>\n",
-       "      <td>2</td>\n",
-       "    </tr>\n",
-       "    <tr>\n",
-       "      <th>['DB00001', 'P00734']</th>\n",
-       "      <td>[DRUG_TARGET, DPI]</td>\n",
-       "      <td>2</td>\n",
-       "    </tr>\n",
-       "    <tr>\n",
-       "      <th>['DB00002', 'O75015']</th>\n",
-       "      <td>[DRUG_TARGET, DPI]</td>\n",
-       "      <td>2</td>\n",
-       "    </tr>\n",
-       "    <tr>\n",
-       "      <th>['DB00002', 'P00533']</th>\n",
-       "      <td>[DRUG_TARGET, DPI]</td>\n",
-       "      <td>2</td>\n",
-       "    </tr>\n",
-       "    <tr>\n",
-       "      <th>['DB00002', 'P02745']</th>\n",
-       "      <td>[DRUG_TARGET, DPI]</td>\n",
-       "      <td>2</td>\n",
-       "    </tr>\n",
-       "    <tr>\n",
-       "      <th>...</th>\n",
-       "      <th>...</th>\n",
-       "      <td>...</td>\n",
-       "      <td>...</td>\n",
-       "    </tr>\n",
-       "    <tr>\n",
-       "      <th rowspan=\"5\" valign=\"top\">phosphorylates</th>\n",
-       "      <th>['Q9NYL2', 'Q9NYL2']</th>\n",
-       "      <td>[PPI, PPI, PPI]</td>\n",
-       "      <td>3</td>\n",
-       "    </tr>\n",
-       "    <tr>\n",
-       "      <th>['Q9UBE8', 'Q9UJU2']</th>\n",
-       "      <td>[PPI, PPI, PPI, PPI, PPI]</td>\n",
-       "      <td>5</td>\n",
-       "    </tr>\n",
-       "    <tr>\n",
-       "      <th>['Q9UQM7', 'Q9UQM7']</th>\n",
-       "      <td>[PPI, PPI, PPI]</td>\n",
-       "      <td>3</td>\n",
-       "    </tr>\n",
-       "    <tr>\n",
-       "      <th>['Q9Y463', 'Q9Y463']</th>\n",
-       "      <td>[PPI, PPI, PPI]</td>\n",
-       "      <td>3</td>\n",
-       "    </tr>\n",
-       "    <tr>\n",
-       "      <th>['Q9Y572', 'Q9Y572']</th>\n",
-       "      <td>[PPI, PPI]</td>\n",
-       "      <td>2</td>\n",
-       "    </tr>\n",
-       "  </tbody>\n",
-       "</table>\n",
-       "<p>17550 rows × 2 columns</p>\n",
-       "</div>"
-      ],
-      "text/plain": [
-       "                                                      y_entries  y_count\n",
-       "property_x     combined                                                 \n",
-       "DPI            ['A5X5Y0', 'DB00898']         [DRUG_TARGET, DPI]        2\n",
-       "               ['DB00001', 'P00734']         [DRUG_TARGET, DPI]        2\n",
-       "               ['DB00002', 'O75015']         [DRUG_TARGET, DPI]        2\n",
-       "               ['DB00002', 'P00533']         [DRUG_TARGET, DPI]        2\n",
-       "               ['DB00002', 'P02745']         [DRUG_TARGET, DPI]        2\n",
-       "...                                                         ...      ...\n",
-       "phosphorylates ['Q9NYL2', 'Q9NYL2']             [PPI, PPI, PPI]        3\n",
-       "               ['Q9UBE8', 'Q9UJU2']   [PPI, PPI, PPI, PPI, PPI]        5\n",
-       "               ['Q9UQM7', 'Q9UQM7']             [PPI, PPI, PPI]        3\n",
-       "               ['Q9Y463', 'Q9Y463']             [PPI, PPI, PPI]        3\n",
-       "               ['Q9Y572', 'Q9Y572']                  [PPI, PPI]        2\n",
-       "\n",
-       "[17550 rows x 2 columns]"
-      ]
-     },
-     "execution_count": 75,
-     "metadata": {},
-     "output_type": "execute_result"
-    }
-   ],
-   "source": [
-    "df_relation_mapped[df_relation_mapped[\"y_count\"] > 1]"
-   ]
-  },
-  {
-   "cell_type": "code",
-   "execution_count": 81,
-   "metadata": {
-    "scrolled": false
-   },
-   "outputs": [
-    {
-     "data": {
-      "text/plain": [
-       "array([\"['DPI']\", \"['DRUG_TARGET', 'DPI']\", \"['DRUG_ENZYME', 'DPI']\",\n",
-       "       \"['DRUG_CARRIER', 'DPI']\", \"['DRUG_TRANSPORTER', 'DPI']\",\n",
-       "       \"['DRUG_TARGET', 'DRUG_TRANSPORTER', 'DPI']\",\n",
-       "       \"['DRUG_TARGET', 'DRUG_ENZYME', 'DPI']\",\n",
-       "       \"['DRUG_TARGET', 'DRUG_CARRIER', 'DPI']\",\n",
-       "       \"['DRUG_ENZYME', 'DRUG_TRANSPORTER', 'DPI']\",\n",
-       "       \"['DRUG_CARRIER', 'DRUG_TRANSPORTER', 'DPI']\", \"['DDI']\",\n",
-       "       \"['PPI', 'PPI']\", \"['PPI']\",\n",
-       "       \"['PPI', 'PPI', 'PPI', 'PPI', 'PPI', 'PPI']\",\n",
-       "       \"['PPI', 'PPI', 'PPI']\", \"['PPI', 'PPI', 'PPI', 'PPI']\",\n",
-       "       \"['PPI', 'PPI', 'PPI', 'PPI', 'PPI', 'PPI', 'PPI', 'PPI', 'PPI', 'PPI']\",\n",
-       "       \"['PPI', 'PPI', 'PPI', 'PPI', 'PPI', 'PPI', 'PPI']\",\n",
-       "       \"['PPI', 'PPI', 'PPI', 'PPI', 'PPI', 'PPI', 'PPI', 'PPI', 'PPI']\",\n",
-       "       \"['PPI', 'PPI', 'PPI', 'PPI', 'PPI']\",\n",
-       "       \"['PPI', 'PPI', 'PPI', 'PPI', 'PPI', 'PPI', 'PPI', 'PPI', 'PPI', 'PPI', 'PPI', 'PPI', 'PPI', 'PPI', 'PPI']\",\n",
-       "       \"['PPI', 'PPI', 'PPI', 'PPI', 'PPI', 'PPI', 'PPI', 'PPI', 'PPI', 'PPI', 'PPI', 'PPI', 'PPI', 'PPI', 'PPI', 'PPI', 'PPI', 'PPI', 'PPI']\",\n",
-       "       \"['PPI', 'PPI', 'PPI', 'PPI', 'PPI', 'PPI', 'PPI', 'PPI', 'PPI', 'PPI', 'PPI', 'PPI', 'PPI', 'PPI']\",\n",
-       "       \"['PPI', 'PPI', 'PPI', 'PPI', 'PPI', 'PPI', 'PPI', 'PPI']\",\n",
-       "       \"['PPI', 'PPI', 'PPI', 'PPI', 'PPI', 'PPI', 'PPI', 'PPI', 'PPI', 'PPI', 'PPI', 'PPI']\",\n",
-       "       \"['PPI', 'PPI', 'PPI', 'PPI', 'PPI', 'PPI', 'PPI', 'PPI', 'PPI', 'PPI', 'PPI']\",\n",
-       "       \"['PPI', 'PPI', 'PPI', 'PPI', 'PPI', 'PPI', 'PPI', 'PPI', 'PPI', 'PPI', 'PPI', 'PPI', 'PPI']\",\n",
-       "       \"['PPI', 'PPI', 'PPI', 'PPI', 'PPI', 'PPI', 'PPI', 'PPI', 'PPI', 'PPI', 'PPI', 'PPI', 'PPI', 'PPI', 'PPI', 'PPI', 'PPI', 'PPI', 'PPI', 'PPI', 'PPI', 'PPI', 'PPI', 'PPI', 'PPI', 'PPI', 'PPI', 'PPI', 'PPI']\",\n",
-       "       \"['PPI', 'PPI', 'PPI', 'PPI', 'PPI', 'PPI', 'PPI', 'PPI', 'PPI', 'PPI', 'PPI', 'PPI', 'PPI', 'PPI', 'PPI', 'PPI', 'PPI', 'PPI', 'PPI', 'PPI', 'PPI']\",\n",
-       "       \"['PPI', 'PPI', 'PPI', 'PPI', 'PPI', 'PPI', 'PPI', 'PPI', 'PPI', 'PPI', 'PPI', 'PPI', 'PPI', 'PPI', 'PPI', 'PPI', 'PPI', 'PPI', 'PPI', 'PPI', 'PPI', 'PPI', 'PPI', 'PPI', 'PPI', 'PPI', 'PPI', 'PPI', 'PPI', 'PPI', 'PPI', 'PPI', 'PPI', 'PPI', 'PPI', 'PPI', 'PPI', 'PPI', 'PPI', 'PPI', 'PPI', 'PPI', 'PPI', 'PPI', 'PPI', 'PPI', 'PPI', 'PPI', 'PPI', 'PPI', 'PPI', 'PPI']\"],\n",
-       "      dtype=object)"
-      ]
-     },
-     "execution_count": 81,
-     "metadata": {},
-     "output_type": "execute_result"
-    }
-   ],
-   "source": [
-    "df_relation_mapped_records = df_relation_mapped.reset_index()\n",
-    "\n",
-    "df_relation_mapped_records[\"y_entries\"] = df_relation_mapped_records[\"y_entries\"].astype(str)\n",
-    "\n",
-    "df_relation_mapped_records[\"y_entries\"].unique()"
-   ]
-  },
-  {
-   "cell_type": "code",
-   "execution_count": 66,
-   "metadata": {},
-   "outputs": [
-    {
-     "data": {
-      "text/html": [
-       "<div>\n",
-       "<style scoped>\n",
-       "    .dataframe tbody tr th:only-of-type {\n",
-       "        vertical-align: middle;\n",
-       "    }\n",
-       "\n",
-       "    .dataframe tbody tr th {\n",
-       "        vertical-align: top;\n",
-       "    }\n",
-       "\n",
-       "    .dataframe thead th {\n",
-       "        text-align: right;\n",
-       "    }\n",
-       "</style>\n",
-       "<table border=\"1\" class=\"dataframe\">\n",
-       "  <thead>\n",
-       "    <tr style=\"text-align: right;\">\n",
-       "      <th></th>\n",
-       "      <th>left_x</th>\n",
-       "      <th>property_x</th>\n",
-       "      <th>right_x</th>\n",
-       "      <th>combined</th>\n",
-       "      <th>left_y</th>\n",
-       "      <th>property_y</th>\n",
-       "      <th>right_y</th>\n",
-       "      <th>_merge</th>\n",
-       "    </tr>\n",
-       "  </thead>\n",
-       "  <tbody>\n",
-       "    <tr>\n",
-       "      <th>445550</th>\n",
-       "      <td>DB01577</td>\n",
-       "      <td>dec_expr</td>\n",
-       "      <td>Q05940</td>\n",
-       "      <td>['DB01577', 'Q05940']</td>\n",
-       "      <td>DB01577</td>\n",
-       "      <td>DRUG_TARGET</td>\n",
-       "      <td>Q05940</td>\n",
-       "      <td>both</td>\n",
-       "    </tr>\n",
-       "    <tr>\n",
-       "      <th>445647</th>\n",
-       "      <td>DB00822</td>\n",
-       "      <td>dec_expr</td>\n",
-       "      <td>P05091</td>\n",
-       "      <td>['DB00822', 'P05091']</td>\n",
-       "      <td>DB00822</td>\n",
-       "      <td>DRUG_TARGET</td>\n",
-       "      <td>P05091</td>\n",
-       "      <td>both</td>\n",
-       "    </tr>\n",
-       "    <tr>\n",
-       "      <th>445664</th>\n",
-       "      <td>DB00201</td>\n",
-       "      <td>dec_expr</td>\n",
-       "      <td>P29275</td>\n",
-       "      <td>['DB00201', 'P29275']</td>\n",
-       "      <td>DB00201</td>\n",
-       "      <td>DRUG_TARGET</td>\n",
-       "      <td>P29275</td>\n",
-       "      <td>both</td>\n",
-       "    </tr>\n",
-       "    <tr>\n",
-       "      <th>445686</th>\n",
-       "      <td>DB00367</td>\n",
-       "      <td>dec_expr</td>\n",
-       "      <td>P10275</td>\n",
-       "      <td>['DB00367', 'P10275']</td>\n",
-       "      <td>DB00367</td>\n",
-       "      <td>DRUG_TARGET</td>\n",
-       "      <td>P10275</td>\n",
-       "      <td>both</td>\n",
-       "    </tr>\n",
-       "    <tr>\n",
-       "      <th>445751</th>\n",
-       "      <td>DB00563</td>\n",
-       "      <td>dec_expr</td>\n",
-       "      <td>P31939</td>\n",
-       "      <td>['DB00563', 'P31939']</td>\n",
-       "      <td>DB00563</td>\n",
-       "      <td>DRUG_TARGET</td>\n",
-       "      <td>P31939</td>\n",
-       "      <td>both</td>\n",
-       "    </tr>\n",
-       "    <tr>\n",
-       "      <th>...</th>\n",
-       "      <td>...</td>\n",
-       "      <td>...</td>\n",
-       "      <td>...</td>\n",
-       "      <td>...</td>\n",
-       "      <td>...</td>\n",
-       "      <td>...</td>\n",
-       "      <td>...</td>\n",
-       "      <td>...</td>\n",
-       "    </tr>\n",
-       "    <tr>\n",
-       "      <th>2060893</th>\n",
-       "      <td>DB00829</td>\n",
-       "      <td>dec_expr</td>\n",
-       "      <td>P14867</td>\n",
-       "      <td>['DB00829', 'P14867']</td>\n",
-       "      <td>DB00829</td>\n",
-       "      <td>DPI</td>\n",
-       "      <td>P14867</td>\n",
-       "      <td>both</td>\n",
-       "    </tr>\n",
-       "    <tr>\n",
-       "      <th>2060934</th>\n",
-       "      <td>DB05260</td>\n",
-       "      <td>dec_expr</td>\n",
-       "      <td>P02786</td>\n",
-       "      <td>['DB05260', 'P02786']</td>\n",
-       "      <td>DB05260</td>\n",
-       "      <td>DPI</td>\n",
-       "      <td>P02786</td>\n",
-       "      <td>both</td>\n",
-       "    </tr>\n",
-       "    <tr>\n",
-       "      <th>2060953</th>\n",
-       "      <td>DB00328</td>\n",
-       "      <td>dec_expr</td>\n",
-       "      <td>P33527</td>\n",
-       "      <td>['DB00328', 'P33527']</td>\n",
-       "      <td>DB00328</td>\n",
-       "      <td>DPI</td>\n",
-       "      <td>P33527</td>\n",
-       "      <td>both</td>\n",
-       "    </tr>\n",
-       "    <tr>\n",
-       "      <th>2061022</th>\n",
-       "      <td>DB00234</td>\n",
-       "      <td>dec_expr</td>\n",
-       "      <td>P23975</td>\n",
-       "      <td>['DB00234', 'P23975']</td>\n",
-       "      <td>DB00234</td>\n",
-       "      <td>DPI</td>\n",
-       "      <td>P23975</td>\n",
-       "      <td>both</td>\n",
-       "    </tr>\n",
-       "    <tr>\n",
-       "      <th>2061058</th>\n",
-       "      <td>DB01259</td>\n",
-       "      <td>dec_expr</td>\n",
-       "      <td>P04626</td>\n",
-       "      <td>['DB01259', 'P04626']</td>\n",
-       "      <td>DB01259</td>\n",
-       "      <td>DPI</td>\n",
-       "      <td>P04626</td>\n",
-       "      <td>both</td>\n",
-       "    </tr>\n",
-       "  </tbody>\n",
-       "</table>\n",
-       "<p>852 rows × 8 columns</p>\n",
-       "</div>"
-      ],
-      "text/plain": [
-       "          left_x property_x right_x               combined   left_y  \\\n",
-       "445550   DB01577   dec_expr  Q05940  ['DB01577', 'Q05940']  DB01577   \n",
-       "445647   DB00822   dec_expr  P05091  ['DB00822', 'P05091']  DB00822   \n",
-       "445664   DB00201   dec_expr  P29275  ['DB00201', 'P29275']  DB00201   \n",
-       "445686   DB00367   dec_expr  P10275  ['DB00367', 'P10275']  DB00367   \n",
-       "445751   DB00563   dec_expr  P31939  ['DB00563', 'P31939']  DB00563   \n",
-       "...          ...        ...     ...                    ...      ...   \n",
-       "2060893  DB00829   dec_expr  P14867  ['DB00829', 'P14867']  DB00829   \n",
-       "2060934  DB05260   dec_expr  P02786  ['DB05260', 'P02786']  DB05260   \n",
-       "2060953  DB00328   dec_expr  P33527  ['DB00328', 'P33527']  DB00328   \n",
-       "2061022  DB00234   dec_expr  P23975  ['DB00234', 'P23975']  DB00234   \n",
-       "2061058  DB01259   dec_expr  P04626  ['DB01259', 'P04626']  DB01259   \n",
-       "\n",
-       "          property_y right_y _merge  \n",
-       "445550   DRUG_TARGET  Q05940   both  \n",
-       "445647   DRUG_TARGET  P05091   both  \n",
-       "445664   DRUG_TARGET  P29275   both  \n",
-       "445686   DRUG_TARGET  P10275   both  \n",
-       "445751   DRUG_TARGET  P31939   both  \n",
-       "...              ...     ...    ...  \n",
-       "2060893          DPI  P14867   both  \n",
-       "2060934          DPI  P02786   both  \n",
-       "2060953          DPI  P33527   both  \n",
-       "2061022          DPI  P23975   both  \n",
-       "2061058          DPI  P04626   both  \n",
-       "\n",
-       "[852 rows x 8 columns]"
-      ]
-     },
-     "execution_count": 66,
-     "metadata": {},
-     "output_type": "execute_result"
-    }
-   ],
-   "source": [
-    "merged[(merged['_merge'] == 'both') & (merged['property_x'] == 'dec_expr')].head(-20)\n"
-   ]
-  },
-  {
-   "cell_type": "code",
-   "execution_count": 89,
-   "metadata": {},
-   "outputs": [
-    {
-     "data": {
-      "text/html": [
-       "<div>\n",
-       "<style scoped>\n",
-       "    .dataframe tbody tr th:only-of-type {\n",
-       "        vertical-align: middle;\n",
-       "    }\n",
-       "\n",
-       "    .dataframe tbody tr th {\n",
-       "        vertical-align: top;\n",
-       "    }\n",
-       "\n",
-       "    .dataframe thead th {\n",
-       "        text-align: right;\n",
-       "    }\n",
-       "</style>\n",
-       "<table border=\"1\" class=\"dataframe\">\n",
-       "  <thead>\n",
-       "    <tr style=\"text-align: right;\">\n",
-       "      <th></th>\n",
-       "      <th>property_x</th>\n",
-       "      <th>property_y</th>\n",
-       "    </tr>\n",
-       "  </thead>\n",
-       "  <tbody>\n",
-       "    <tr>\n",
-       "      <th>328244</th>\n",
-       "      <td>phosphorylates</td>\n",
-       "      <td>PPI</td>\n",
-       "    </tr>\n",
-       "    <tr>\n",
-       "      <th>445486</th>\n",
-       "      <td>DPI</td>\n",
-       "      <td>DRUG_TARGET</td>\n",
-       "    </tr>\n",
-       "    <tr>\n",
-       "      <th>445494</th>\n",
-       "      <td>inc_expr</td>\n",
-       "      <td>DRUG_TARGET</td>\n",
-       "    </tr>\n",
-       "    <tr>\n",
-       "      <th>445550</th>\n",
-       "      <td>dec_expr</td>\n",
-       "      <td>DRUG_TARGET</td>\n",
-       "    </tr>\n",
-       "    <tr>\n",
-       "      <th>461324</th>\n",
-       "      <td>DPI</td>\n",
-       "      <td>DRUG_CARRIER</td>\n",
-       "    </tr>\n",
-       "    <tr>\n",
-       "      <th>461325</th>\n",
-       "      <td>dec_expr</td>\n",
-       "      <td>DRUG_CARRIER</td>\n",
-       "    </tr>\n",
-       "    <tr>\n",
-       "      <th>461347</th>\n",
-       "      <td>inc_expr</td>\n",
-       "      <td>DRUG_CARRIER</td>\n",
-       "    </tr>\n",
-       "    <tr>\n",
-       "      <th>462173</th>\n",
-       "      <td>DPI</td>\n",
-       "      <td>DRUG_ENZYME</td>\n",
-       "    </tr>\n",
-       "    <tr>\n",
-       "      <th>462194</th>\n",
-       "      <td>inc_expr</td>\n",
-       "      <td>DRUG_ENZYME</td>\n",
-       "    </tr>\n",
-       "    <tr>\n",
-       "      <th>462200</th>\n",
-       "      <td>dec_expr</td>\n",
-       "      <td>DRUG_ENZYME</td>\n",
-       "    </tr>\n",
-       "    <tr>\n",
-       "      <th>467646</th>\n",
-       "      <td>DPI</td>\n",
-       "      <td>DRUG_TRANSPORTER</td>\n",
-       "    </tr>\n",
-       "    <tr>\n",
-       "      <th>467679</th>\n",
-       "      <td>dec_expr</td>\n",
-       "      <td>DRUG_TRANSPORTER</td>\n",
-       "    </tr>\n",
-       "    <tr>\n",
-       "      <th>467768</th>\n",
-       "      <td>inc_expr</td>\n",
-       "      <td>DRUG_TRANSPORTER</td>\n",
-       "    </tr>\n",
-       "    <tr>\n",
-       "      <th>699224</th>\n",
-       "      <td>decrease_therapeutic_efficacy</td>\n",
-       "      <td>DDI</td>\n",
-       "    </tr>\n",
-       "    <tr>\n",
-       "      <th>699246</th>\n",
-       "      <td>increase_therapeutic_efficacy</td>\n",
-       "      <td>DDI</td>\n",
-       "    </tr>\n",
-       "    <tr>\n",
-       "      <th>699286</th>\n",
-       "      <td>increase_hyperglycemia</td>\n",
-       "      <td>DDI</td>\n",
-       "    </tr>\n",
-       "    <tr>\n",
-       "      <th>699309</th>\n",
-       "      <td>increase_hypoglycemia</td>\n",
-       "      <td>DDI</td>\n",
-       "    </tr>\n",
-       "    <tr>\n",
-       "      <th>699312</th>\n",
-       "      <td>increase_hyperkalemia</td>\n",
-       "      <td>DDI</td>\n",
-       "    </tr>\n",
-       "    <tr>\n",
-       "      <th>699330</th>\n",
-       "      <td>decrease_hypoglycemia</td>\n",
-       "      <td>DDI</td>\n",
-       "    </tr>\n",
-       "    <tr>\n",
-       "      <th>699443</th>\n",
-       "      <td>increase_hypokalemia</td>\n",
-       "      <td>DDI</td>\n",
-       "    </tr>\n",
-       "    <tr>\n",
-       "      <th>701189</th>\n",
-       "      <td>increase_hypocalcemia</td>\n",
-       "      <td>DDI</td>\n",
-       "    </tr>\n",
-       "    <tr>\n",
-       "      <th>701450</th>\n",
-       "      <td>increase_hyponatremia</td>\n",
-       "      <td>DDI</td>\n",
-       "    </tr>\n",
-       "    <tr>\n",
-       "      <th>713200</th>\n",
-       "      <td>increase_hypercalcemia</td>\n",
-       "      <td>DDI</td>\n",
-       "    </tr>\n",
-       "    <tr>\n",
-       "      <th>2033299</th>\n",
-       "      <td>DPI</td>\n",
-       "      <td>DPI</td>\n",
-       "    </tr>\n",
-       "    <tr>\n",
-       "      <th>2033305</th>\n",
-       "      <td>inc_expr</td>\n",
-       "      <td>DPI</td>\n",
-       "    </tr>\n",
-       "    <tr>\n",
-       "      <th>2033315</th>\n",
-       "      <td>dec_expr</td>\n",
-       "      <td>DPI</td>\n",
-       "    </tr>\n",
-       "  </tbody>\n",
-       "</table>\n",
-       "</div>"
-      ],
-      "text/plain": [
-       "                            property_x        property_y\n",
-       "328244                  phosphorylates               PPI\n",
-       "445486                             DPI       DRUG_TARGET\n",
-       "445494                        inc_expr       DRUG_TARGET\n",
-       "445550                        dec_expr       DRUG_TARGET\n",
-       "461324                             DPI      DRUG_CARRIER\n",
-       "461325                        dec_expr      DRUG_CARRIER\n",
-       "461347                        inc_expr      DRUG_CARRIER\n",
-       "462173                             DPI       DRUG_ENZYME\n",
-       "462194                        inc_expr       DRUG_ENZYME\n",
-       "462200                        dec_expr       DRUG_ENZYME\n",
-       "467646                             DPI  DRUG_TRANSPORTER\n",
-       "467679                        dec_expr  DRUG_TRANSPORTER\n",
-       "467768                        inc_expr  DRUG_TRANSPORTER\n",
-       "699224   decrease_therapeutic_efficacy               DDI\n",
-       "699246   increase_therapeutic_efficacy               DDI\n",
-       "699286          increase_hyperglycemia               DDI\n",
-       "699309           increase_hypoglycemia               DDI\n",
-       "699312           increase_hyperkalemia               DDI\n",
-       "699330           decrease_hypoglycemia               DDI\n",
-       "699443            increase_hypokalemia               DDI\n",
-       "701189           increase_hypocalcemia               DDI\n",
-       "701450           increase_hyponatremia               DDI\n",
-       "713200          increase_hypercalcemia               DDI\n",
-       "2033299                            DPI               DPI\n",
-       "2033305                       inc_expr               DPI\n",
-       "2033315                       dec_expr               DPI"
-      ]
-     },
-     "execution_count": 89,
-     "metadata": {},
-     "output_type": "execute_result"
-    }
-   ],
-   "source": [
-    "merged[['property_x','property_y']].drop_duplicates().dropna()"
-   ]
-  },
-  {
-   "cell_type": "code",
-   "execution_count": 92,
-   "metadata": {},
-   "outputs": [],
-   "source": [
-    "benchmark_relation_mapper = {'phosphorylates': 'PPI',\n",
-    "                             'inc_expr': 'DPI',\n",
-    "                             'dec_expr' : 'DPI',\n",
-    "                             'decrease_therapeutic_efficacy' : 'DDI',\n",
-    "                             'increase_therapeutic_efficacy' : 'DDI',\n",
-    "                             'increase_hypoglycemia' : 'DDI',\n",
-    "                             'increase_hyperkalemia' : 'DDI',\n",
-    "                             'increase_hyperglycemia' : 'DDI',\n",
-    "                             'decrease_hypoglycemia' : 'DDI',\n",
-    "                             'DPI' : 'DPI'\n",
-    "                             }\n",
-    "\n"
-   ]
-  },
-  {
-   "cell_type": "code",
-   "execution_count": 94,
-   "metadata": {},
-   "outputs": [
-    {
-     "data": {
-      "text/plain": [
-       "array(['DPI', 'inc_expr', 'dec_expr', 'decrease_therapeutic_efficacy',\n",
-       "       'increase_therapeutic_efficacy', 'increase_hyperkalemia',\n",
-       "       'increase_hypoglycemia', 'increase_hyperglycemia',\n",
-       "       'increase_hypokalemia', 'decrease_hypoglycemia',\n",
-       "       'increase_hyponatremia', 'increase_hypercalcemia',\n",
-       "       'increase_hypocalcemia', 'phosphorylates'], dtype=object)"
-      ]
-     },
-     "execution_count": 94,
-     "metadata": {},
-     "output_type": "execute_result"
-    }
-   ],
-   "source": [
-    "all_benchmarks['property'].unique()"
-   ]
-  },
-  {
-   "cell_type": "code",
-   "execution_count": null,
-   "metadata": {},
-   "outputs": [],
-   "source": [
-    "merged[merged[['property_x','combined','property_y']].duplicated()]"
-   ]
-  },
-  {
-   "cell_type": "markdown",
-   "metadata": {},
-   "source": [
-    "## Removing the benchmarks from BioKG"
-   ]
-  },
-  {
-   "cell_type": "code",
-   "execution_count": 82,
-   "metadata": {},
-   "outputs": [
-    {
-     "data": {
-      "text/html": [
-       "<div>\n",
-       "<style scoped>\n",
-       "    .dataframe tbody tr th:only-of-type {\n",
-       "        vertical-align: middle;\n",
-       "    }\n",
-       "\n",
-       "    .dataframe tbody tr th {\n",
-       "        vertical-align: top;\n",
-       "    }\n",
-       "\n",
-       "    .dataframe thead th {\n",
-       "        text-align: right;\n",
-       "    }\n",
-       "</style>\n",
-       "<table border=\"1\" class=\"dataframe\">\n",
-       "  <thead>\n",
-       "    <tr style=\"text-align: right;\">\n",
-       "      <th></th>\n",
-       "      <th>left</th>\n",
-       "      <th>property</th>\n",
-       "      <th>right</th>\n",
-       "    </tr>\n",
-       "  </thead>\n",
-       "  <tbody>\n",
-       "    <tr>\n",
-       "      <th>0</th>\n",
-       "      <td>C566487</td>\n",
-       "      <td>DISEASE_PATHWAY_ASSOCIATION</td>\n",
-       "      <td>hsa00071</td>\n",
-       "    </tr>\n",
-       "    <tr>\n",
-       "      <th>1</th>\n",
-       "      <td>C567839</td>\n",
-       "      <td>DISEASE_PATHWAY_ASSOCIATION</td>\n",
-       "      <td>map04810</td>\n",
-       "    </tr>\n",
-       "    <tr>\n",
-       "      <th>2</th>\n",
-       "      <td>C562476</td>\n",
-       "      <td>DISEASE_PATHWAY_ASSOCIATION</td>\n",
-       "      <td>hsa04512</td>\n",
-       "    </tr>\n",
-       "    <tr>\n",
-       "      <th>3</th>\n",
-       "      <td>C567032</td>\n",
-       "      <td>DISEASE_PATHWAY_ASSOCIATION</td>\n",
-       "      <td>map00750</td>\n",
-       "    </tr>\n",
-       "    <tr>\n",
-       "      <th>4</th>\n",
-       "      <td>C562710</td>\n",
-       "      <td>DISEASE_PATHWAY_ASSOCIATION</td>\n",
-       "      <td>map04930</td>\n",
-       "    </tr>\n",
-       "  </tbody>\n",
-       "</table>\n",
-       "</div>"
-      ],
-      "text/plain": [
-       "      left                     property     right\n",
-       "0  C566487  DISEASE_PATHWAY_ASSOCIATION  hsa00071\n",
-       "1  C567839  DISEASE_PATHWAY_ASSOCIATION  map04810\n",
-       "2  C562476  DISEASE_PATHWAY_ASSOCIATION  hsa04512\n",
-       "3  C567032  DISEASE_PATHWAY_ASSOCIATION  map00750\n",
-       "4  C562710  DISEASE_PATHWAY_ASSOCIATION  map04930"
-      ]
-     },
-     "execution_count": 82,
-     "metadata": {},
-     "output_type": "execute_result"
-    }
-   ],
-   "source": [
-    "biokg_without_benchmarks = merged[merged['_merge'] == 'right_only'][['left_y', 'property_y', 'right_y']]\n",
-    "biokg_without_benchmarks.rename(columns={'left_y': 'left', 'property_y': 'property', 'right_y': 'right'}, inplace=True)\n",
-    "biokg_without_benchmarks.head()"
-   ]
-  },
-  {
-   "cell_type": "code",
-   "execution_count": 83,
-   "metadata": {},
-   "outputs": [
-    {
-     "data": {
-      "text/plain": [
-       "(1852262, 1852262)"
-      ]
-     },
-     "execution_count": 83,
-     "metadata": {},
-     "output_type": "execute_result"
-    }
-   ],
-   "source": [
-    "len(biokg_without_benchmarks), len(biokg_without_benchmarks.drop_duplicates())"
-   ]
-  },
-  {
-   "cell_type": "code",
-   "execution_count": 13,
-   "metadata": {},
-   "outputs": [
-    {
-     "name": "stdout",
-     "output_type": "stream",
-     "text": [
-      "After removing the benchmarks, there are 1,852,262 edges in the BioKG graph, down from 2,074,346.\n",
-      "This is a reduction of 10.71%.\n"
-     ]
-    }
-   ],
-   "source": [
-    "print(f'After removing the benchmarks, there are {len(biokg_without_benchmarks):,} edges in the BioKG graph, down from {len(biokg_links):,}.')\n",
-    "print(f'This is a reduction of {100*(len(biokg_links)-len(biokg_without_benchmarks))/len(biokg_links):.2f}%.')\n",
-    "# Fun fact: the previous line of code was autocompleted by Github copilot, i.e. OpenAI Codex."
-   ]
-  },
-  {
-   "cell_type": "markdown",
-   "metadata": {},
-   "source": [
-    "At this point we need to make sure: **are all entities in the benchmarks still present in BioKG after this removal?**.\n",
-    "This will guarantee that when training embeddings with BioKG, we can make predictions for all entities in the benchmark.\n",
-    "We also call this the *transductive property*."
-   ]
-  },
-  {
-   "cell_type": "code",
-   "execution_count": 14,
-   "metadata": {},
-   "outputs": [
-    {
-     "name": "stdout",
-     "output_type": "stream",
-     "text": [
-      "The benchmarks have 59,651 entities\n",
-      "The original version of BioKG has 106,337 entities\n",
-      "The clean (no benchmarks) version of BioKG has 106,047 entities\n",
-      "There are 13,419 entities in the benchmarks missing from the reduced version of BioKG.\n"
-     ]
-    }
-   ],
-   "source": [
-    "def get_entity_set(df):\n",
-    "    return set(df['left'].unique()) | set(df['right'].unique())\n",
-    "\n",
-    "unique_benchmark_entities = get_entity_set(all_benchmarks)\n",
-    "original_biokg_entities = get_entity_set(biokg_links)\n",
-    "biokg_entities = get_entity_set(biokg_without_benchmarks)\n",
-    "entities_not_in_biokg = unique_benchmark_entities.difference(biokg_entities)\n",
-    "\n",
-    "print(f'The benchmarks have {len(unique_benchmark_entities):,} entities')\n",
-    "print(f'The original version of BioKG has {len(original_biokg_entities):,} entities')\n",
-    "print(f'The clean (no benchmarks) version of BioKG has {len(biokg_entities):,} entities')\n",
-    "print(f'There are {len(entities_not_in_biokg):,} entities in the benchmarks missing from the reduced version of BioKG.')"
-   ]
-  },
-  {
-   "cell_type": "markdown",
-   "metadata": {},
-   "source": [
-    "This means that there are some entities in the benchmarks for which we can't make any predictions\n",
-    "if we train a method like ComplEx with the clean version of BioKG.\n",
-    "\n",
-    "### Missing entities in the original BioKG\n",
-    "\n",
-    "It turns out that even without removing the benchmarks from BioKG, there are still some entities\n",
-    "in the benchmarks missing from it:"
-   ]
-  },
-  {
-   "cell_type": "code",
-   "execution_count": 20,
-   "metadata": {},
-   "outputs": [
-    {
-     "name": "stdout",
-     "output_type": "stream",
-     "text": [
-      "13,129 benchmarks entities are not in BioKG. For example:\n",
-      "\tO97817\n",
-      "\tQ566R2\n",
-      "\tQ58DA4\n",
-      "\tQ496M5\n",
-      "\tQ80ZQ9\n",
-      "\tQ9H6K1\n"
-     ]
-    }
-   ],
-   "source": [
-    "missing_in_original_biokg = unique_benchmark_entities.difference(original_biokg_entities)\n",
-    "\n",
-    "print(f'{len(missing_in_original_biokg):,} benchmarks entities are not in BioKG. For example:')\n",
-    "for i, e in enumerate(missing_in_original_biokg):\n",
-    "    print(f'\\t{e}')\n",
-    "    if i == 5: break"
-   ]
-  },
-  {
-   "cell_type": "code",
-   "execution_count": 23,
-   "metadata": {},
-   "outputs": [
-    {
-     "data": {
-      "text/plain": [
-       "(13129, 13419)"
-      ]
-     },
-     "execution_count": 23,
-     "metadata": {},
-     "output_type": "execute_result"
-    }
-   ],
-   "source": [
-    "len(missing_in_original_biokg), len(entities_not_in_biokg)"
-   ]
-  },
-  {
-   "cell_type": "code",
-   "execution_count": 111,
-   "metadata": {},
-   "outputs": [],
-   "source": [
-    "inductive_benchmark_pt1 = all_benchmarks[all_benchmarks.left.isin(entities_not_in_biokg)]\n",
-    "inductive_benchmark_pt2 = all_benchmarks[all_benchmarks.right.isin(entities_not_in_biokg)]\n",
-    "inductive_benchmark_pt3 = all_benchmarks[(all_benchmarks.right.isin(entities_not_in_biokg) & all_benchmarks.left.isin(entities_not_in_biokg))]\n",
-    "\n",
-    "inductive_benchmarks = pd.concat([inductive_benchmark_pt1, inductive_benchmark_pt2, inductive_benchmark_pt3])\n",
-    "\n",
-    "inductive_benchmarks = inductive_benchmarks.drop_duplicates()"
-   ]
-  },
-  {
-   "cell_type": "code",
-   "execution_count": 112,
-   "metadata": {},
-   "outputs": [],
-   "source": [
-    "inductive_benchmarks.head(2)\n",
-    "\n",
-    "inductive_benchmarks['property'] = inductive_benchmarks['property'].apply(lambda x: benchmark_relation_mapper[x] )"
-   ]
-  },
-  {
-   "cell_type": "code",
-   "execution_count": 113,
-   "metadata": {},
-   "outputs": [
-    {
-     "data": {
-      "text/plain": [
-       "array(['DPI', 'DDI', 'PPI'], dtype=object)"
-      ]
-     },
-     "execution_count": 113,
-     "metadata": {},
-     "output_type": "execute_result"
-    }
-   ],
-   "source": [
-    "inductive_benchmarks['property'].unique()"
-   ]
-  },
-  {
-   "cell_type": "code",
-   "execution_count": 114,
-   "metadata": {},
-   "outputs": [
-    {
-     "data": {
-      "text/plain": [
-       "DPI    128599\n",
-       "DDI     10222\n",
-       "PPI      1297\n",
-       "Name: property, dtype: int64"
-      ]
-     },
-     "execution_count": 114,
-     "metadata": {},
-     "output_type": "execute_result"
-    }
-   ],
-   "source": [
-    "get_property_counts(inductive_benchmarks)"
-   ]
-  },
-  {
-   "cell_type": "code",
-   "execution_count": 116,
-   "metadata": {},
-   "outputs": [
-    {
-     "data": {
-      "text/html": [
-       "<div>\n",
-       "<style scoped>\n",
-       "    .dataframe tbody tr th:only-of-type {\n",
-       "        vertical-align: middle;\n",
-       "    }\n",
-       "\n",
-       "    .dataframe tbody tr th {\n",
-       "        vertical-align: top;\n",
-       "    }\n",
-       "\n",
-       "    .dataframe thead th {\n",
-       "        text-align: right;\n",
-       "    }\n",
-       "</style>\n",
-       "<table border=\"1\" class=\"dataframe\">\n",
-       "  <thead>\n",
-       "    <tr style=\"text-align: right;\">\n",
-       "      <th></th>\n",
-       "      <th>left</th>\n",
-       "      <th>property</th>\n",
-       "      <th>right</th>\n",
-       "      <th>combined</th>\n",
-       "    </tr>\n",
-       "  </thead>\n",
-       "  <tbody>\n",
-       "    <tr>\n",
-       "      <th>13</th>\n",
-       "      <td>DB11660</td>\n",
-       "      <td>DPI</td>\n",
-       "      <td>O94956</td>\n",
-       "      <td>['DB11660', 'O94956']</td>\n",
-       "    </tr>\n",
-       "    <tr>\n",
-       "      <th>20</th>\n",
-       "      <td>DB02893</td>\n",
-       "      <td>DPI</td>\n",
-       "      <td>P50579</td>\n",
-       "      <td>['DB02893', 'P50579']</td>\n",
-       "    </tr>\n",
-       "    <tr>\n",
-       "      <th>55</th>\n",
-       "      <td>DB13998</td>\n",
-       "      <td>DPI</td>\n",
-       "      <td>P27824</td>\n",
-       "      <td>['DB13998', 'P27824']</td>\n",
-       "    </tr>\n",
-       "    <tr>\n",
-       "      <th>68</th>\n",
-       "      <td>DB04209</td>\n",
-       "      <td>DPI</td>\n",
-       "      <td>P98170</td>\n",
-       "      <td>['DB04209', 'P98170']</td>\n",
-       "    </tr>\n",
-       "    <tr>\n",
-       "      <th>143</th>\n",
-       "      <td>DB10770</td>\n",
-       "      <td>DPI</td>\n",
-       "      <td>P17948</td>\n",
-       "      <td>['DB10770', 'P17948']</td>\n",
-       "    </tr>\n",
-       "    <tr>\n",
-       "      <th>...</th>\n",
-       "      <td>...</td>\n",
-       "      <td>...</td>\n",
-       "      <td>...</td>\n",
-       "      <td>...</td>\n",
-       "    </tr>\n",
-       "    <tr>\n",
-       "      <th>25944</th>\n",
-       "      <td>O95819</td>\n",
-       "      <td>PPI</td>\n",
-       "      <td>Q6ZN04</td>\n",
-       "      <td>['O95819', 'Q6ZN04']</td>\n",
-       "    </tr>\n",
-       "    <tr>\n",
-       "      <th>25950</th>\n",
-       "      <td>Q13233</td>\n",
-       "      <td>PPI</td>\n",
-       "      <td>Q8IXQ3</td>\n",
-       "      <td>['Q13233', 'Q8IXQ3']</td>\n",
-       "    </tr>\n",
-       "    <tr>\n",
-       "      <th>26006</th>\n",
-       "      <td>P41743</td>\n",
-       "      <td>PPI</td>\n",
-       "      <td>Q9Y520</td>\n",
-       "      <td>['P41743', 'Q9Y520']</td>\n",
-       "    </tr>\n",
-       "    <tr>\n",
-       "      <th>26067</th>\n",
-       "      <td>P41743</td>\n",
-       "      <td>PPI</td>\n",
-       "      <td>Q9BRS8</td>\n",
-       "      <td>['P41743', 'Q9BRS8']</td>\n",
-       "    </tr>\n",
-       "    <tr>\n",
-       "      <th>26095</th>\n",
-       "      <td>P09619</td>\n",
-       "      <td>PPI</td>\n",
->>>>>>> 26570afb
        "      <td>Q9BVQ7</td>\n",
        "      <td>['P09619', 'Q9BVQ7']</td>\n",
        "    </tr>\n",
@@ -3546,15 +2359,7 @@
   {
    "cell_type": "code",
    "execution_count": 18,
-<<<<<<< HEAD
-   "metadata": {
-    "pycharm": {
-     "name": "#%%\n"
-    }
-   },
-=======
-   "metadata": {},
->>>>>>> 26570afb
+   "metadata": {},
    "outputs": [
     {
      "data": {
@@ -3595,15 +2400,7 @@
   {
    "cell_type": "code",
    "execution_count": 31,
-<<<<<<< HEAD
-   "metadata": {
-    "pycharm": {
-     "name": "#%%\n"
-    }
-   },
-=======
-   "metadata": {},
->>>>>>> 26570afb
+   "metadata": {},
    "outputs": [
     {
      "data": {
