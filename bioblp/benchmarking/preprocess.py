--- conflicted
+++ resolved
@@ -40,8 +40,6 @@
     return preprocess_cfg
 
 
-<<<<<<< HEAD
-=======
 def generate_negative_triples(pos_triples: TriplesFactory,
                               filtered=True,
                               num_negs_per_pos=1):
@@ -55,7 +53,6 @@
     return neg_triples
 
 
->>>>>>> 6b1614ed
 def prepare_dpi_samples(pos_df,
                         num_negs_per_pos: Union[None, int, str] = 1,
                         entity_to_id_map: Union[None, dict] = None,
@@ -92,26 +89,8 @@
     pos_neg_df = pd.concat([pos_neg_df, neg_df], axis=0, ignore_index=True)
     return pos_neg_df
 
-<<<<<<< HEAD
-
-def generate_negative_triples(pos_triples: TriplesFactory,
-                              filtered=True,
-                              num_negs_per_pos=1):
-
-    neg_sampler = PseudoTypedNegativeSampler(mapped_triples=pos_triples.mapped_triples,
-                                             filtered=filtered,
-                                             num_negs_per_pos=num_negs_per_pos)
-    pos_batch = pos_triples.mapped_triples
-    neg_triples = neg_sampler.sample(pos_batch)[0]
-
-    return neg_triples
-
-
-def main(bm_data_path: str, kg_triples_dir: str, outdir: str, num_negs_per_pos: int = 1, override_run_id=None) -> str:
-=======
 
 def main(bm_data_path: str, kg_triples_dir: str, outdir: str, num_negs_per_pos: int = 1, override_run_id=None):
->>>>>>> 6b1614ed
 
     start = time()
     run_id = override_run_id or int(start)
